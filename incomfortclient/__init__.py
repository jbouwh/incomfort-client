--- conflicted
+++ resolved
@@ -46,8 +46,7 @@
     240: "boiler_int",
     255: "buffer",
 }
-<<<<<<< HEAD
-FAULT_CODES: list[int, str] = {
+FAULT_CODES: dict[int, str] = {
     0: "sensor_fault_after_self_check",
     1: "cv_temperature_too_high",
     2: "s1_and_s2_interchanged",
@@ -68,29 +67,6 @@
     27: "shortcut_outside_sensor_temperature",
     29: "gas_valve_relay_faulty",
     30: "gas_valve_relay_faulty",
-=======
-FAULT_CODES: dict[int, str] = {
-    0: "Sensor fault after self check",
-    1: "Temperature too high",
-    2: "S1 and S2 interchanged",
-    4: "No flame signal",
-    5: "Poor flame signal",
-    6: "Flame detection fault",
-    8: "Incorrect fan speed",
-    10: "Sensor fault S1",
-    11: "Sensor fault S1",
-    12: "Sensor fault S1",
-    13: "Sensor fault S1",
-    14: "Sensor fault S1",
-    20: "Sensor fault S2",
-    21: "Sensor fault S2",
-    22: "Sensor fault S2",
-    23: "Sensor fault S2",
-    24: "Sensor fault S2",
-    27: "Shortcut outside sensor temperature",
-    29: "Gas valve relay faulty",
-    30: "Gas valve relay faulty",
->>>>>>> 974349dd
 }  # "0.0": "Low system pressure"
 
 HEATER_ATTRS: tuple[str, ...] = (
